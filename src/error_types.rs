--- conflicted
+++ resolved
@@ -1,234 +1,3 @@
-<<<<<<< HEAD
-// use std::char::ParseCharError;
-// use std::{error, fmt};
-// use std::error::Error;
-// use std::fmt::{write, Debug, Display, Formatter};
-// use std::num::{ParseFloatError, ParseIntError};
-// use std::str::{FromStr, ParseBoolError};
-// use std::string::ParseError;
-// use thiserror::Error;
-//
-// type Result<T> = std::result::Result<T, CSVErrorKind<T>>;
-//
-// #[non_exhaustive]
-// pub struct CSVError<T: std::str::FromStr> {
-//     pub line: usize,
-//     pub kind: CSVErrorKind<T>,
-// }
-//
-// impl<T> Display for CSVError<T>
-// where
-//     T: FromStr,
-// {
-//     fn fmt(&self, f: &mut Formatter<'_>) -> fmt::Result {
-//         write!(f, "invalid data on line {}", self.line + 1)
-//     }
-// }
-//
-// impl<T> Debug for CSVError<T>
-// where
-//     T: FromStr,
-// {
-//     fn fmt(&self, f: &mut Formatter<'_>) -> fmt::Result {
-//         todo!()
-//     }
-// }
-//
-// impl<T> Error for CSVError<T>
-// where
-//     T: FromStr,
-// {
-//     fn source(&self) -> Option<&(dyn Error + 'static)> {
-//         Some(&self.kind)
-//     }
-// }
-//
-// #[derive(Error, Debug)]
-// pub enum CSVErrorKind<T: std::str::FromStr> {
-//     // #[error("parseerror")]
-//     // Parse(#[from] ParseError),
-//     // #[error("parseinterror")]
-//     // ParseInt(#[from] ParseIntError),
-//     // #[error("parsefloaterror")]
-//     // ParseFloat(#[from] ParseFloatError),
-//     // #[error("parsecharerror")]
-//     // ParseChar(#[from] ParseCharError),
-//     // #[error("parseboolerror")]
-//     // ParseBool(#[from] ParseBoolError),
-//     // #[error("anyhowerror")]
-//     // Anyhow(#[from] anyhow::Error),
-//
-//     Parse(ParseError),
-//     ParseInt(ParseIntError),
-//     ParseFloat(ParseFloatError),
-//     ParseChar(ParseCharError),
-//     ParseBool(ParseBoolError),
-//     Anyhow(anyhow::Error),
-//     FromStr(<T as FromStr>::Err),
-//
-//
-//     // Parse { source: ParseError },
-//     // ParseInt { source: ParseIntError },
-//     // ParseFloat { source: ParseFloatError },
-//     // ParseChar { source: ParseCharError },
-//     // ParseBool { source: ParseBoolError },
-//     // Anyhow { source: Box<dyn Error> },
-// }
-//
-//
-// impl<T> fmt::Display for CSVErrorKind<T>
-// where
-//     T: FromStr,
-// {
-//     fn fmt(&self, f: &mut fmt::Formatter) -> fmt::Result {
-//         match &self {
-//             CSVErrorKind::Parse(err) => write!(f, "Parse error: {}", err),
-//             CSVErrorKind::ParseInt(err) => write!(f, "the provided string could not be parsed as int"),
-//             CSVErrorKind::ParseFloat(err) => write!(f, "the provided string could not be parsed as float"),
-//             CSVErrorKind::ParseChar(err) => write!(f, "the provided string could not be parsed as char"),
-//             CSVErrorKind::ParseBool(err) => write!(f, "the provided string could not be parsed as bool"),
-//             CSVErrorKind::Anyhow(err) => write!(f, "{}", err),
-//             CSVErrorKind::FromStr(err) => write!(f, "the provided string could not be parsed as string"),
-//             _ => { write!(f, "error while parsing") }
-//         }
-//     }
-// }
-//
-// // impl Error for CSVErrorKind {
-// //     fn source(&self) -> Option<&(dyn Error + 'static)> {
-// //         match self {
-// //             Self::Parse { source } => Some(source),
-// //             Self::ParseInt { source } => Some(source),
-// //             Self::ParseFloat { source } => Some(source),
-// //             Self::ParseChar { source } => Some(source),
-// //             Self::ParseBool { source } => Some(source),
-// //             _ => None,
-// //         }
-// //     }
-// // }
-//
-// // impl<T: error::Error + Send + Sync + 'static> From<T> for CSVError<T> {
-// //     fn from(e: T) -> Self {
-// //         Self::from(e)
-// //     }
-// // }
-//
-// // impl From<T> for CSVErrorKind {
-// //     fn from(error: T) -> Self {
-// //         CSVErrorKind::Generic(error)
-// //     }
-// // }
-//
-// // Generation of an error is completely separate from how it is displayed.
-// // There's no need to be concerned about cluttering complex logic with the display style.
-// //
-// // Note that we don't store any extra info about the errors. This means we can't state
-// // which string failed to parse without modifying our types to carry that information.
-//
-//
-// // impl<T> Debug for CSVError<T> {
-// //     fn fmt(&self, f: &mut Formatter<'_>) -> fmt::Result {
-// //         match *self {
-// //             CSVError::Parse(ref err) => write!(f, "Parse error: {}", err),
-// //             CSVError::ParseInt(..) => write!(f, "the provided string could not be parsed as int"),
-// //             CSVError::ParseFloat(..) => write!(f, "the provided string could not be parsed as float"),
-// //             CSVError::ParseChar(..) => write!(f, "the provided string could not be parsed as char"),
-// //             CSVError::ParseBool(..) => write!(f, "the provided string could not be parsed as bool"),
-// //         }
-// //     }
-// // }
-//
-// // impl<T> error::Error for CSVError<T> {
-// //     fn source(&self) -> Option<&(dyn error::Error + 'static)> {
-// //         match *self {
-// //             CSVError::Parse(ref err) => Some(err),
-// //             CSVError::ParseInt(ref err) => Some(err),
-// //             CSVError::ParseFloat(ref err) => Some(err),
-// //             CSVError::ParseChar(ref err) => Some(err),
-// //             CSVError::ParseBool(ref err) => Some(err),
-// //             _ => { None }
-// //         }
-// //     }
-// // }
-//
-// impl<T> From<ParseError> for CSVErrorKind<T>
-// where
-//     T: FromStr,
-// {
-//     fn from(err: ParseError) -> CSVErrorKind<T> {
-//         CSVErrorKind::Parse(err)
-//     }
-// }
-//
-// impl<T> From<ParseIntError> for CSVErrorKind<T>
-// where
-//     T: FromStr,
-// {
-//     fn from(err: ParseIntError) -> CSVErrorKind<T> {
-//         CSVErrorKind::ParseInt(err)
-//     }
-// }
-//
-// impl<T> From<ParseFloatError> for CSVErrorKind<T>
-// where
-//     T: FromStr,
-// {
-//     fn from(err: ParseFloatError) -> CSVErrorKind<T> {
-//         CSVErrorKind::ParseFloat(err)
-//     }
-// }
-//
-// impl<T> From<ParseCharError> for CSVErrorKind<T>
-// where
-//     T: FromStr,
-// {
-//     fn from(err: ParseCharError) -> CSVErrorKind<T> {
-//         CSVErrorKind::ParseChar(err)
-//     }
-// }
-//
-// impl<T> From<ParseBoolError> for CSVErrorKind<T>
-// where
-//     T: FromStr,
-// {
-//     fn from(err: ParseBoolError) -> CSVErrorKind<T> {
-//         CSVErrorKind::ParseBool(err)
-//     }
-// }
-//
-// impl<T> From<anyhow::Error> for CSVErrorKind<T>
-// where
-//     T: FromStr,
-// {
-//     fn from(err: anyhow::Error) -> CSVErrorKind<T> {
-//         CSVErrorKind::Anyhow(err)
-//     }
-// }
-//
-// // impl<T> From<<T as FromStr>::Err> for CSVErrorKind<T>
-// // where
-// //     T: FromStr,
-// // {
-// //     fn from(err: <T as FromStr>::Err) -> Self {
-// //         CSVErrorKind::FromStr(err)
-// //     }
-// // }
-//
-// // impl<T: FromStr + std::error::Error + std::marker::Send + std::marker::Sync> FromStr for CSVError<T>
-// // where
-// //     T::Err: error::Error + Send + Sync + 'static,
-// // {
-// //     type Err = anyhow::Error;
-// //     fn from_str(s: &str) -> std::result::Result<CSVError<T>, anyhow::Error>
-// //     where
-// //         <T as FromStr>::Err: std::error::Error,
-// //     {
-// //         let i: T = s.parse()?; //.with_context(|| format!("parsing {:?}", s))?;
-// //         Ok(CSVError::from(i))
-// //     }
-// // }
-//
-=======
 use std::char::ParseCharError;
 use std::fmt;
 use std::error::Error;
@@ -353,5 +122,4 @@
     }
 }
 
-// 141381703
->>>>>>> 07c00384
+// 141381703
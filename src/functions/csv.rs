--- conflicted
+++ resolved
@@ -57,33 +57,10 @@
     {
         let one: usize = if one_based_index.unwrap_or_default() { 1 } else { 0 };
         // row_len * row + column (row major)
-<<<<<<< HEAD
-        let index = self.row_length * (row - one) + (column - one);
-        if index < self.data.len() {
-            let extracted_string = &self.data[self.row_length * (row - one) + (column - one)];
-            let converted = extracted_string.parse::<T>().clone().unwrap_or_else(|err| {
-                error!("Error parsing {} from row {} and column {},\nError: {:?}",
-                    extracted_string,
-                    row,
-                    column,
-                    err
-                );
-                panic!(
-                    "Error parsing {},\nError: {:?}",
-                    extracted_string,
-                    err
-                )
-            });
-            converted
-        } else {
-            panic!("Error: index {} is greater than data's vector length ({})", index, self.data.len());
-        }
-=======
         let extracted_string = &self.data[self.row_length * (row - one) + (column - one)];
         T::from_str(extracted_string)
             .map_err(|error| CSVErrorKind::Generic { source: error })
             .map_err(|error| CSVError { row, column, value: String::from(extracted_string), kind: error })
->>>>>>> 07c00384
     }
 
     /// Retrieves a column of data from CSVData's data vector.
@@ -100,15 +77,10 @@
         let mut col: Vec<T> = Vec::with_capacity(self.data.len());
 
         for i in one..self.column_count + one {
-<<<<<<< HEAD
-            let datum = self.get_datum::<T>(i, column, one_based_index);
-            col.push(datum);
-=======
             if let datum = self.get_datum::<T>(i, column, one_based_index)?
             {
                 col.push(datum)
             }
->>>>>>> 07c00384
         }
         col
     }
